--- conflicted
+++ resolved
@@ -31,12 +31,9 @@
     check_connection = troika.hooks.common:check_connection
 troika.hooks.pre_submit =
     create_output_dir = troika.hooks.common:create_output_dir
-<<<<<<< HEAD
     copy_orig_script = troika.hooks.common:copy_orig_script
-=======
 troika.hooks.post_kill =
     abort_on_ecflow = troika.hooks.ecflow:abort_on_ecflow
->>>>>>> e5256e21
 troika.hooks.at_exit =
     copy_submit_logfile = troika.hooks.common:copy_submit_logfile
     copy_kill_logfile = troika.hooks.common:copy_kill_logfile
