"""Common definitions"""

<<<<<<< HEAD
VERSION = "0.1.6.dev4"
=======
VERSION = "0.1.6.dev5"
>>>>>>> c95243ef


class ConfigurationError(RuntimeError):
    """Exception raised in case of an invalid configuration"""
    pass


class InvocationError(RuntimeError):
    """Exception raised in case of an invalid parameter"""
    pass


class RunError(RuntimeError):
    """Exception raised by runtime failures"""
    pass<|MERGE_RESOLUTION|>--- conflicted
+++ resolved
@@ -1,10 +1,6 @@
 """Common definitions"""
 
-<<<<<<< HEAD
-VERSION = "0.1.6.dev4"
-=======
-VERSION = "0.1.6.dev5"
->>>>>>> c95243ef
+VERSION = "0.1.6.dev6"
 
 
 class ConfigurationError(RuntimeError):
