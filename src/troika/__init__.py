--- conflicted
+++ resolved
@@ -1,10 +1,6 @@
 """Common definitions"""
 
-<<<<<<< HEAD
-VERSION = "0.1.4.dev2"
-=======
-VERSION = "0.1.5"
->>>>>>> 98649746
+VERSION = "0.1.5.dev1"
 
 
 class ConfigurationError(RuntimeError):
