"""Various utilities"""

import getpass
import logging
import signal

from . import RunError

_logger = logging.getLogger(__name__)


def signal_name(sig):
    """Get the usual SIG* name associated to the given signal number

    >>> signal_name(2)
    'SIGINT'
    >>> signal_name(9)
    'SIGKILL'
    >>> signal_name(15)
    'SIGTERM'
    >>> signal_name(0)
    Traceback (most recent call last):
        ...
    KeyError: 0
    """
    match = [s for s in signal.Signals if s.value == int(sig)]
    if len(match) != 1:
        raise KeyError(sig)
    return match[0].name


def check_retcode(retcode, what="Command", suffix=""):
    """Check a return code and raise an error if needed

    Parameters
    ----------
    retcode: int
        Return code, see `subprocess.Popen.returncode`
    what: str
        Description of what was run
    suffix: str
        Extra content to append to the error message

    Raises
    ------
    `troika.RunError`
        The return code was nonzero


    >>> check_retcode(0)
    >>> check_retcode(1)
    Traceback (most recent call last):
        ...
    troika.RunError: Command failed with exit code 1
    >>> check_retcode(-6)
    Traceback (most recent call last):
        ...
    troika.RunError: Command terminated by signal 6
    """
    if retcode != 0:
        msg = what
        if retcode > 0:
            msg += f" failed with exit code {retcode}"
        else:
            msg += f" terminated by signal {-retcode}"
        msg += suffix
        raise RunError(msg)


<<<<<<< HEAD
def first_not_none(l):
    """Return the first element in `l` that is not None, if any
    
    >>> first_not_none(['a', 'b', 'c'])
    'a'
    >>> first_not_none([None, 1, 3])
    1
    >>> first_not_none([2, None, 6])
    2
    >>> first_not_none([None, None])
    >>> first_not_none([])
    """
    for x in l:
        if x is not None:
            return x
    return None
=======
_parse_bool_sentinel = object()
def parse_bool(x, default=_parse_bool_sentinel):
    """Parse a boolean value

    Parameters
    ----------
    x: any
        Input value. Booleans are returned unchanged. True strings are "yes",
        "1", "true", and "on" (case insensitive). False strings are "no", "0",
        "false", "off" (case insensitive). Integer value 0 means False, 1
        means True. Any other value is considered invalid.
    default: any
        Return value in case of an invalid input

    Returns
    -------
    bool or type(default)

    Raises
    ------
    `ValueError`
        The input is invalid and no default is provided


    >>> all(parse_bool(x) for x in [True, "yes", "Yes", "true", "True", "on", "ON", "1", 1])
    True
    >>> any(parse_bool(x) for x in [False, "no", "No", "false", "False", "off", "OFF", "0", 0])
    False
    >>> parse_bool("maybe", default=False)
    False
    >>> parse_bool("maybe", default=True)
    True
    >>> parse_bool(None, default=False)
    False
    >>> parse_bool([], default=True)
    True
    >>> parse_bool(3, default=False)
    False
    >>> parse_bool("invalid")
    Traceback (most recent call last):
        ...
    ValueError: Cannot parse boolean 'invalid'
    """
    if isinstance(x, bool):
        return x
    if isinstance(x, str):
        x = x.lower()
        if x in ["no", "0", "false", "off"]:
            return False
        elif x in ["yes", "1", "true", "on"]:
            return True
    elif isinstance(x, int):
        if x == 0:
            return False
        elif x == 1:
            return True

    if default is not _parse_bool_sentinel:
        return default

    raise ValueError(f"Cannot parse boolean {x!r}")
>>>>>>> 98649746
<|MERGE_RESOLUTION|>--- conflicted
+++ resolved
@@ -67,10 +67,9 @@
         raise RunError(msg)
 
 
-<<<<<<< HEAD
 def first_not_none(l):
     """Return the first element in `l` that is not None, if any
-    
+
     >>> first_not_none(['a', 'b', 'c'])
     'a'
     >>> first_not_none([None, 1, 3])
@@ -84,7 +83,8 @@
         if x is not None:
             return x
     return None
-=======
+
+
 _parse_bool_sentinel = object()
 def parse_bool(x, default=_parse_bool_sentinel):
     """Parse a boolean value
@@ -145,5 +145,4 @@
     if default is not _parse_bool_sentinel:
         return default
 
-    raise ValueError(f"Cannot parse boolean {x!r}")
->>>>>>> 98649746
+    raise ValueError(f"Cannot parse boolean {x!r}")