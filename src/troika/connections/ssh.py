"""SSH connection class"""

from .base import Connection
from .local import LocalConnection

from ..utils import check_retcode, parse_bool


class SSHConnection(Connection):
    """Connection to a remote host via SSH"""

    def __init__(self, config, user):
        super().__init__(config, user)
        self.parent = LocalConnection({}, user)
        self.ssh = config.get('ssh_command', 'ssh')
        self.scp = config.get('scp_command', 'scp')
        self.verbose = parse_bool(config.get('ssh_verbose', True))
        self.host = config['host']
        if self.user is None:
            self.user = config.get('user', None)

    def __repr__(self):
        return f"{self.__class__.__name__}(host={self.host!r}, user={self.user!r})"

    def execute(self, command, stdin=None, stdout=None, stderr=None,
            detach=False, dryrun=False):
        """See `Connection.execute`"""
<<<<<<< HEAD
        ssh_args = [self.ssh, '-v', '-o', 'StrictHostKeyChecking=no']
        if self.user is not None:
            ssh_args.extend(['-l', self.user])
        ssh_args.append(self.host)
=======
        ssh_args = [self.ssh]
        if self.verbose:
            ssh_args.append('-v')
        ssh_args.extend(['-o', 'StrictHostKeyChecking=no',
            '-l', self.user, self.host])
>>>>>>> 98649746
        args = ssh_args + command
        return self.parent.execute(args, stdin=stdin, stdout=stdout,
            stderr=stderr, detach=detach, dryrun=dryrun)

    def sendfile(self, src, dst, dryrun=False):
        """See `Connection.sendfile`"""
        scp_args = [self.scp, '-v', '-o', 'StrictHostKeyChecking=no', src,
            f"{self.user}@{self.host}:{dst}"]
        proc = self.parent.execute(scp_args, dryrun=dryrun)
        if dryrun:
            return
        retcode = proc.wait()
        check_retcode(retcode, what="Copy")<|MERGE_RESOLUTION|>--- conflicted
+++ resolved
@@ -25,18 +25,13 @@
     def execute(self, command, stdin=None, stdout=None, stderr=None,
             detach=False, dryrun=False):
         """See `Connection.execute`"""
-<<<<<<< HEAD
-        ssh_args = [self.ssh, '-v', '-o', 'StrictHostKeyChecking=no']
+        ssh_args = [self.ssh]
+        if self.verbose:
+            ssh_args.append('-v')
+        ssh_args.extend('-o', 'StrictHostKeyChecking=no'])
         if self.user is not None:
             ssh_args.extend(['-l', self.user])
         ssh_args.append(self.host)
-=======
-        ssh_args = [self.ssh]
-        if self.verbose:
-            ssh_args.append('-v')
-        ssh_args.extend(['-o', 'StrictHostKeyChecking=no',
-            '-l', self.user, self.host])
->>>>>>> 98649746
         args = ssh_args + command
         return self.parent.execute(args, stdin=stdin, stdout=stdout,
             stderr=stderr, detach=detach, dryrun=dryrun)
